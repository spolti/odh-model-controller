apiVersion: template.openshift.io/v1
kind: Template
metadata:
  labels:
    opendatahub.io/dashboard: "true"
    opendatahub.io/ootb: "true"
  annotations:
    description: vLLM ServingRuntime with CUDA support (for NVIDIA GPUs)
    openshift.io/display-name: vLLM NVIDIA GPU ServingRuntime for KServe
    openshift.io/provider-display-name: Red Hat, Inc.
    tags: rhods,rhoai,kserve,servingruntime
    template.openshift.io/documentation-url: https://github.com/opendatahub-io/vllm
    template.openshift.io/long-description: This template defines resources needed to deploy vLLM NVIDIA GPU ServingRuntime with KServe in Red Hat OpenShift AI
    opendatahub.io/modelServingSupport: '["single"]'
<<<<<<< HEAD
    opendatahub.io/apiProtocol: "REST"
=======
    opendatahub.io/apiProtocol: 'REST'
    opendatahub.io/model-type: '["generative"]'
>>>>>>> 6bb41b72
  name: vllm-cuda-runtime-template
objects:
  - apiVersion: serving.kserve.io/v1alpha1
    kind: ServingRuntime
    metadata:
      name: vllm-cuda-runtime
      annotations:
        openshift.io/display-name: vLLM NVIDIA GPU ServingRuntime for KServe
        opendatahub.io/recommended-accelerators: '["nvidia.com/gpu"]'
        opendatahub.io/runtime-version: 'v0.9.1.0'
      labels:
        opendatahub.io/dashboard: "true"
    spec:
      annotations:
        prometheus.io/port: "8080"
        prometheus.io/path: "/metrics"
      multiModel: false
      supportedModelFormats:
        - autoSelect: true
          name: vLLM
      containers:
        - name: kserve-container
          image: $(vllm-cuda-image)
          command:
            - python
            - -m
            - vllm.entrypoints.openai.api_server
          args:
            - "--port=8080"
            - "--model=/mnt/models"
            - "--served-model-name={{.Name}}"
          env:
            - name: HF_HOME
              value: /tmp/hf_home
          ports:
            - containerPort: 8080
              protocol: TCP<|MERGE_RESOLUTION|>--- conflicted
+++ resolved
@@ -12,12 +12,8 @@
     template.openshift.io/documentation-url: https://github.com/opendatahub-io/vllm
     template.openshift.io/long-description: This template defines resources needed to deploy vLLM NVIDIA GPU ServingRuntime with KServe in Red Hat OpenShift AI
     opendatahub.io/modelServingSupport: '["single"]'
-<<<<<<< HEAD
-    opendatahub.io/apiProtocol: "REST"
-=======
     opendatahub.io/apiProtocol: 'REST'
     opendatahub.io/model-type: '["generative"]'
->>>>>>> 6bb41b72
   name: vllm-cuda-runtime-template
 objects:
   - apiVersion: serving.kserve.io/v1alpha1
